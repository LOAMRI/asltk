--- conflicted
+++ resolved
@@ -4,12 +4,8 @@
 import pytest
 
 from asltk.smooth.gaussian import isotropic_gaussian
-<<<<<<< HEAD
+from asltk.smooth.median import isotropic_median
 from asltk.utils.io import load_image
-=======
-from asltk.smooth.median import isotropic_median
-from asltk.utils import load_image
->>>>>>> 29bec07c
 
 SEP = os.sep
 PCASL_MTE = f'tests' + SEP + 'files' + SEP + 'pcasl_mte.nii.gz'
