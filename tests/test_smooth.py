--- conflicted
+++ resolved
@@ -4,10 +4,7 @@
 import pytest
 
 from asltk.smooth.gaussian import isotropic_gaussian
-<<<<<<< HEAD
-=======
 from asltk.smooth.median import isotropic_median
->>>>>>> bf075218
 from asltk.utils.io import load_image
 
 SEP = os.sep
