--- conflicted
+++ resolved
@@ -4,11 +4,7 @@
   configuration: mkdocs.yml
 
 build:
-<<<<<<< HEAD
-  os: "ubuntu-22.04"
-=======
   os: ubuntu-22.04
->>>>>>> 179a55aa
   tools:
     python: "3.10"
     
