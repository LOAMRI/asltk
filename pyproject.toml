[tool.poetry]
name = "asltk"
<<<<<<< HEAD
version = "0.6.0"
=======
version = "0.7.0"
>>>>>>> bf075218
description = "A quick to use library to process images for MRI Arterial Spin Labeling imaging protocols."
authors = ["Antonio Senra Filho <acsenrafilho@alumni.usp.br>"]
readme = "README.md"
license = "MIT"
packages = [{include = "asltk"}]
classifiers = [
    "Intended Audience :: Healthcare Industry",
    "Intended Audience :: Science/Research",
    "License :: OSI Approved :: MIT License",
    "Operating System :: OS Independent",
    "Programming Language :: Python :: 3",
    "Topic :: Scientific/Engineering",
    "Topic :: Scientific/Engineering :: Image Processing",
    "Topic :: Scientific/Engineering :: Medical Science Apps.",
]

[tool.poetry.urls]
"Documentation" = "https://asltk.readthedocs.io/en/latest"
"Code" = "https://github.com/LOAMRI/asltk"
"Code Issues" = "https://github.com/LOAMRI/asltk/issues"


[tool.poetry.dependencies]
python = "^3.9"
SimpleITK = "^2.4.0"
numpy = "^1.22.4"
rich = "^13.8.1"
scipy = "^1.13.1"
dill = "^0.3.9"
pybids = "^0.17.2"
antspyx = "^0.5.4"
kagglehub = "^0.3.12"


[tool.poetry.group.dev.dependencies]
pytest = "^8.3.2"
pytest-cov = "^5.0.0"
blue = "^0.9.1"
isort = "^5.13.2"
taskipy = "^1.13.0"
pytest-mock = "^3.14.1"
bump2version = "^1.0.1"

[tool.poetry.group.doc.dependencies]
mkdocs-material = "^9.5.34"
mkdocstrings = "^0.26.1"
mkdocstrings-python = "^1.11.1"
pymdown-extensions = "^10.11.2"

[tool.pytest.ini_options]
pythonpath = "."
addopts = "--doctest-modules"

[tool.isort]
profile = "black"
line_length = 79

[tool.taskipy.tasks]
lint = "blue . && isort ."
lint-check = "blue --check . && isort --check ."
docs = "mkdocs serve"
pre_test="task lint-check"
test = "pytest --ignore-glob='./asltk/scripts/*.py' -s -x --cov=asltk -vv --disable-warnings"
post_test = "coverage html"

[build-system]
requires = ["poetry-core"]
build-backend = "poetry.core.masonry.api"

[tool.poetry.scripts]
asltk_cbf = "asltk.scripts.cbf:main"
asltk_hadamard = "asltk.scripts.generate_subtracted_asl_image:main"
asltk_t2_asl = "asltk.scripts.t2_maps:main"
asltk_te_asl = "asltk.scripts.te_asl:main"<|MERGE_RESOLUTION|>--- conflicted
+++ resolved
@@ -1,10 +1,6 @@
 [tool.poetry]
 name = "asltk"
-<<<<<<< HEAD
-version = "0.6.0"
-=======
 version = "0.7.0"
->>>>>>> bf075218
 description = "A quick to use library to process images for MRI Arterial Spin Labeling imaging protocols."
 authors = ["Antonio Senra Filho <acsenrafilho@alumni.usp.br>"]
 readme = "README.md"
