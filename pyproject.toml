[tool.poetry]
name = "asltk"
version = "0.3.0"
description = "A quick to use library to process images for MRI Arterial Spin Labeling imaging protocols."
authors = ["Antonio Senra Filho <acsenrafilho@alumni.usp.br>"]
readme = "README.md"
license = "MIT"
packages = [{include = "asltk"}]
classifiers = [
    "Intended Audience :: Healthcare Industry",
    "Intended Audience :: Science/Research",
    "License :: OSI Approved :: MIT License",
    "Operating System :: OS Independent",
    "Programming Language :: Python :: 3",
    "Topic :: Scientific/Engineering",
    "Topic :: Scientific/Engineering :: Image Processing",
    "Topic :: Scientific/Engineering :: Medical Science Apps.",
]

[tool.poetry.urls]
"Documentation" = "https://asltk.readthedocs.io/en/latest"
"Code" = "https://github.com/LOAMRI/asltk"
"Code Issues" = "https://github.com/LOAMRI/asltk/issues"


[tool.poetry.dependencies]
python = "^3.9"
SimpleITK = "^2.4.0"
numpy = "^1.22.4"
rich = "^13.8.1"
scipy = "^1.13.1"
dill = "^0.3.9"
pybids = "^0.17.2"
antspyx = "^0.5.4"
kagglehub = "^0.3.12"


[tool.poetry.group.dev.dependencies]
pytest = "^8.3.2"
pytest-cov = "^5.0.0"
blue = "^0.9.1"
isort = "^5.13.2"
taskipy = "^1.13.0"
pytest-mock = "^3.14.1"


[tool.poetry.group.doc.dependencies]
mkdocs-material = "^9.5.34"
mkdocstrings = "^0.26.1"
mkdocstrings-python = "^1.11.1"
pymdown-extensions = "^10.11.2"

[tool.pytest.ini_options]
pythonpath = "."
addopts = "--doctest-modules"

[tool.isort]
profile = "black"
line_length = 79

[tool.taskipy.tasks]
lint = "blue . && isort ."
<<<<<<< HEAD
lint_check = "blue --check . && isort --check ."
docs = "mkdocs serve"
pre_test="task lint_check"
=======
lint-check = "blue --check . && isort --check ."
docs = "mkdocs serve"
pre_test="task lint-check"
>>>>>>> 29bec07c
test = "pytest --ignore-glob='./asltk/scripts/*.py' -s -x --cov=asltk -vv --disable-warnings"
post_test = "coverage html"

[build-system]
requires = ["poetry-core"]
build-backend = "poetry.core.masonry.api"<|MERGE_RESOLUTION|>--- conflicted
+++ resolved
@@ -60,15 +60,9 @@
 
 [tool.taskipy.tasks]
 lint = "blue . && isort ."
-<<<<<<< HEAD
-lint_check = "blue --check . && isort --check ."
-docs = "mkdocs serve"
-pre_test="task lint_check"
-=======
 lint-check = "blue --check . && isort --check ."
 docs = "mkdocs serve"
 pre_test="task lint-check"
->>>>>>> 29bec07c
 test = "pytest --ignore-glob='./asltk/scripts/*.py' -s -x --cov=asltk -vv --disable-warnings"
 post_test = "coverage html"
 
