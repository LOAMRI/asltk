--- conflicted
+++ resolved
@@ -1,10 +1,6 @@
 [tool.poetry]
 name = "asltk"
-<<<<<<< HEAD
-version = "0.4.0"
-=======
 version = "0.5.0"
->>>>>>> 39b1089c
 description = "A quick to use library to process images for MRI Arterial Spin Labeling imaging protocols."
 authors = ["Antonio Senra Filho <acsenrafilho@alumni.usp.br>"]
 readme = "README.md"
