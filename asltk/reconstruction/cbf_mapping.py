--- conflicted
+++ resolved
@@ -342,10 +342,6 @@
             z_axis, y_axis, x_axis
         )
 
-<<<<<<< HEAD
-        # Create output maps dictionary
-        output_maps = {
-=======
         # Log completion statistics
         cbf_values = self._cbf_map[brain_mask > 0]
         att_values = self._att_map[brain_mask > 0]
@@ -358,8 +354,7 @@
             f'ATT statistics - Mean: {np.mean(att_values):.4f}, Std: {np.std(att_values):.4f}'
         )
 
-        return {
->>>>>>> 42480316
+        output_maps = {
             'cbf': self._cbf_map,
             'cbf_norm': self._cbf_map * (60 * 60 * 1000),
             'att': self._att_map,
