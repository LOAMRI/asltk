--- conflicted
+++ resolved
@@ -22,125 +22,11 @@
 from asltk.utils.io import ImageIO, clone_image
 
 
-<<<<<<< HEAD
-# def asl_template_registration(
-#     asl_data: ASLData,
-#     asl_data_mask: np.ndarray = None,
-#     atlas_name: str = 'MNI2009',
-#     verbose: bool = False,
-# ):
-#     """
-#     Register ASL data to common atlas space.
-
-#     This function applies a elastic normalization to fit the subject head
-#     space into the atlas template space.
-
-
-#     Note:
-#         This method takes in consideration the ASLData object, which contains
-#         the pcasl and/or m0 image. The registration is performed using primarily
-#         the `m0`image if available, otherwise it uses the `pcasl` image.
-#         Therefore, choose wisely the `ref_vol` parameter, which should be a valid index
-#         for the best `pcasl`volume reference to be registered to the atlas.
-
-#     Args:
-#         asl_data: ASLData
-#             The ASLData object containing the pcasl and/or m0 image to be corrected.
-#         ref_vol: (int, optional)
-#             The index of the reference volume to which all other volumes will be registered.
-#             Defaults to 0.
-#         asl_data_mask: np.ndarray
-#             A single volume image mask. This can assist the normalization method to converge
-#             into the atlas space. If not provided, the full image is adopted.
-#         atlas_name: str
-#             The atlas type to be considered. The BrainAtlas class is applied, then choose
-#             the `atlas_name` based on the ASLtk brain atlas list.
-#         verbose: (bool, optional)
-#             If True, prints progress messages. Defaults to False.
-
-#     Raises:
-#         TypeError: If the input is not an ASLData object.
-#         ValueError: If ref_vol is not a valid index.
-#         RuntimeError: If an error occurs during registration.
-
-#     Returns:
-#         tuple: ASLData object with corrected volumes and a list of transformation matrices.
-#     """
-#     if not isinstance(asl_data, ASLData):
-#         raise TypeError('Input must be an ASLData object.')
-
-#     # if not isinstance(ref_vol, int) or ref_vol < 0:
-#     #     raise ValueError('ref_vol must be a non-negative integer.')
-
-#     total_vols, orig_shape = collect_data_volumes(asl_data('pcasl'))
-#     # if ref_vol >= len(total_vols):
-#     #     raise ValueError(
-#     #         'ref_vol must be a valid index based on the total ASL data volumes.'
-#     #     )
-
-#     if asl_data('m0') is None:
-#         raise ValueError(
-#             'M0 image is required for normalization. Please provide an ASLData with a valid M0 image.'
-#         )
-
-#     atlas = BrainAtlas(atlas_name)
-#     # atlas_img = ants.image_read(atlas.get_atlas()['t1_data']).numpy()
-#     atlas_img = load_image(atlas.get_atlas()['t1_data'])
-
-#     def norm_function(vol, _):
-#         return space_normalization(
-#             moving_image=vol,
-#             template_image=atlas,
-#             moving_mask=asl_data_mask,
-#             template_mask=None,
-#             transform_type='Affine',
-#             check_orientation=True,
-#         )
-
-#     # Create a new ASLData to allocate the normalized image
-#     new_asl = asl_data.copy()
-
-#     tmp_vol_list = [asl_data('m0')]
-#     orig_shape = asl_data('m0').shape
-
-#     m0_vol_corrected, trans_m0_mtx = __apply_array_normalization(
-#         tmp_vol_list, 0, norm_function
-#     )
-#     new_asl.set_image(m0_vol_corrected[0], 'm0')
-
-#     # Apply the normalization transformation to all pcasl volumes
-#     pcasl_vols, _ = collect_data_volumes(asl_data('pcasl'))
-#     normalized_pcasl_vols = []
-#     with Progress() as progress:
-#         task = progress.add_task(
-#             '[green]Applying normalization to pcasl volumes...',
-#             total=len(pcasl_vols),
-#         )
-#         for vol in pcasl_vols:
-#             norm_vol = apply_transformation(
-#                 moving_image=vol,
-#                 reference_image=atlas_img,
-#                 transforms=trans_m0_mtx,
-#             )
-#             normalized_pcasl_vols.append(norm_vol)
-#             progress.update(task, advance=1)
-
-#     new_asl.set_image(normalized_pcasl_vols, 'pcasl')
-
-#     return new_asl, trans_m0_mtx
-
-
-def asl_template_registration(
-    asl_data: ASLData,
-    asl_data_mask: np.ndarray = None,
-    atlas_name: str = 'MNI2009',
-=======
 def asl_template_registration(
     asl_data: ASLData,
     atlas_reference: Union[str, BrainAtlas] = 'MNI2009',
     additional_maps: List[ImageIO] = None,
     asl_data_mask: ImageIO = None,
->>>>>>> 0adb4786
     verbose: bool = False,
 ):
     """
@@ -171,8 +57,6 @@
             the `atlas_name` based on the ASLtk brain atlas list.
         verbose: (bool, optional)
             If True, prints progress messages. Defaults to False.
-<<<<<<< HEAD
-=======
 
     Raises:
         TypeError: If the input is not an ASLData object.
@@ -205,7 +89,6 @@
             f"atlas_reference '{atlas_reference}' is not a valid atlas name. "
             f"Available atlases: {BrainAtlas('MNI2009').list_atlas()}"
         )
->>>>>>> 0adb4786
 
     if additional_maps is not None:
         if not all(
