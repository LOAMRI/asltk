--- conflicted
+++ resolved
@@ -1,25 +1,12 @@
 import ants
 import numpy as np
 import SimpleITK as sitk
-<<<<<<< HEAD
-
+
+from asltk.asldata import ASLData
 from asltk.data.brain_atlas import BrainAtlas
+from asltk.logging_config import get_logger
 from asltk.utils.image_manipulation import check_and_fix_orientation
 from asltk.utils.io import load_image
-
-# TODO Montar classe para fazer o coregistro de ASL
-class ASLRegistration:
-
-    # Pipeline
-    # inputs: ASLData (com m0 e pcasl), BrainAtlas, resolution (1 or 2 mm)
-    # Tomar m0 e comparar orientação com o template
-    # Se necessário, corrigir orientação do template para estar coerente com o m0 (salvar a transformação e aplicar para os labels)
-    # Realizar o registro do m0 no template
-    # com a transformação do m0, deixar salvo como parametro do objeto da classe
-    # Ter metodos para aplicar transformação para o pcasl, ou mapas gerados pelo CBFMapping, MultiTE, etc.
-
-    def __init__(self):
-        pass
 
 
 # TODO Montar classe para fazer o coregistro de ASL
@@ -120,13 +107,12 @@
             'moving_image must be a numpy array and template_image must be a BrainAtlas object, a string with the atlas name, or a numpy array.'
         )
 
-    # if (
-    #     isinstance(template_image, str)
-    #     and template_image not in BrainAtlas().list_atlas()
-    # ):
-    #     raise ValueError(
-    #         f'Template image {template_image} is not a valid BrainAtlas name.'
-    #     )
+    # Take optional parameters
+    check_orientation = kwargs.get('check_orientation', True)
+    verbose = kwargs.get('verbose', False)
+
+    logger = get_logger('registration')
+    logger.info('Starting space normalization')
 
     # Load template image first
     # TODO PROBLEMA PRINCIPAL: A leitura de imagens para numpy faz a perda da origen e spacing, para fazer o corregistro é preciso acertar a orientação da imagem com relação a origem (flip pela origem) para que ambas estejam na mesma orientação visual
@@ -146,9 +132,10 @@
             'template_image must be a BrainAtlas object, a string with the atlas name, or a numpy array.'
         )
 
-    # Check for orientation mismatch and fix if needed
-    check_orientation = kwargs.get('check_orientation', True)
-    verbose = kwargs.get('verbose', False)
+    if moving_image.ndim != 3 or template_array.ndim != 3:
+        raise ValueError(
+            'Both moving_image and template_image must be 3D arrays.'
+        )
 
     corrected_moving_image = moving_image
     orientation_transform = None
@@ -347,142 +334,6 @@
     if not isinstance(reference_image, (np.ndarray, BrainAtlas)):
         raise TypeError(
             'reference_image must be a numpy array or a BrainAtlas object.'
-=======
-
-from asltk.asldata import ASLData
-from asltk.data.brain_atlas import BrainAtlas
-from asltk.logging_config import get_logger
-from asltk.utils.image_manipulation import check_and_fix_orientation
-from asltk.utils.io import load_image
-
-
-# TODO Montar classe para fazer o coregistro de ASL
-class ASLRegistration:
-
-    # Pipeline
-    # inputs: ASLData (com m0 e pcasl), BrainAtlas, resolution (1 or 2 mm)
-    # Tomar m0 e comparar orientação com o template
-    # Se necessário, corrigir orientação do template para estar coerente com o m0 (salvar a transformação e aplicar para os labels)
-    # Realizar o registro do m0 no template
-    # com a transformação do m0, deixar salvo como parametro do objeto da classe
-    # Ter metodos para aplicar transformação para o pcasl, ou mapas gerados pelo CBFMapping, MultiTE, etc.
-
-    def __init__(self):
-        pass
-
-
-def space_normalization(
-    moving_image: np.ndarray,
-    template_image: BrainAtlas,
-    moving_mask: np.ndarray = None,
-    template_mask: np.ndarray = None,
-    transform_type: str = 'SyNBoldAff',
-    **kwargs,
-):
-    """
-    Perform brain normalization to register the moving image into the
-    template image space.
-
-    This function uses ANTsPy to register a moving image to a template
-    image. Optional masks can be provided for both images. The
-    registration process supports different transformation types.
-
-    This is the base method for space normalization, which can be used
-    for different types of images, such as M0, T1w, and ASL images.
-    The method is designed to be flexible and can be used for different
-    types of images, as long as the moving image and template image are
-    provided in the correct format.
-
-    Note:
-        For more specfiic cases, such as ASL data normalization, one can
-        use other methods, such as in `asl_normalization` module.
-
-    Note:
-        Usually the space normalization is performed between the M0 and T1w
-        images. The M0 image is one of the images obtained in the ASL
-        acquisition and the T1w image is the anatomical image template.
-
-    Important:
-        The `transform_type` parameter allows for different types of
-        transformations, such as 'SyN', 'BSpline', etc. The default is 'SyNBoldAff',
-        which is suitable for registering ASL images to a T1-weighted template.
-        All the definitions of the transformation types can be found in the
-        ANTsPy documentation: https://antspy.readthedocs.io/en/latest/registration.html
-
-    Important:
-        This method always assumes a template image as a BrainAtlas object.
-        One may pass a string with the name of the atlas, and the method will
-        automatically load the atlas and use the T1-weighted image as the
-        template image. If a different template image is needed, it should be
-        passed as a BrainAtlas object, however, it depends on the ASLtk
-        Kaggle dataset structure, so it is not recommended to raise an issue
-        in the official ASLtk repository if the template image is not presented
-        in the BrainAtlas format.
-
-    Parameters
-    ----------
-    moving_image : np.ndarray
-        The moving image.
-    template_image : BrainAtlas or str or np.ndarray
-        The template image as BrainAtlas object, string with the atlas name or
-        a numpy array.
-    moving_mask : np.ndarray, optional
-        The moving mask in the same space as the moving image. If not provided,
-        no mask is used.
-    template_mask : np.ndarray, optional
-        The template mask in the same space as the template image. If not provided,
-        no mask is used.
-    transform_type : str, optional
-        Type of transformation ('SyN', 'BSpline', etc.). Default is 'SyNBoldAff'.
-    check_orientation : bool, optional
-        Whether to automatically check and fix orientation mismatches between
-        moving and template images. Default is True.
-    verbose : bool, optional
-        Whether to print detailed orientation analysis. Default is False.
-
-    Returns
-    -------
-    normalized_image : np.ndarray
-        The moving image transformed into the template image space.
-    transform : list
-        A list of transformation mapping from moving to template space.
-    """
-    if not isinstance(moving_image, np.ndarray) or not isinstance(
-        template_image, (BrainAtlas, str, np.ndarray)
-    ):
-        raise TypeError(
-            'moving_image must be a numpy array and template_image must be a BrainAtlas object, a string with the atlas name, or a numpy array.'
-        )
-
-    # Take optional parameters
-    check_orientation = kwargs.get('check_orientation', True)
-    verbose = kwargs.get('verbose', False)
-
-    logger = get_logger('registration')
-    logger.info('Starting space normalization')
-
-    # Load template image first
-    # TODO PROBLEMA PRINCIPAL: A leitura de imagens para numpy faz a perda da origen e spacing, para fazer o corregistro é preciso acertar a orientação da imagem com relação a origem (flip pela origem) para que ambas estejam na mesma orientação visual
-    # TODO Pensar em como será a utilização do corregistro para o ASLTK (assume que já está alinhado? ou tenta alinhar imagens check_orientation?)
-    template_array = None
-    if isinstance(template_image, BrainAtlas):
-        template_file = template_image.get_atlas()['t1_data']
-        template_array = load_image(template_file)
-    elif isinstance(template_image, str):
-        template_file = BrainAtlas(template_image).get_atlas()['t1_data']
-        template_array = load_image(template_file)
-        # template_array = ants.image_read('/home/antonio/Imagens/loamri-samples/20240909/mni_2mm.nii.gz')
-    elif isinstance(template_image, np.ndarray):
-        template_array = template_image
-    else:
-        raise TypeError(
-            'template_image must be a BrainAtlas object, a string with the atlas name, or a numpy array.'
-        )
-
-    if moving_image.ndim != 3 or template_array.ndim != 3:
-        raise ValueError(
-            'Both moving_image and template_image must be 3D arrays.'
->>>>>>> bf075218
         )
     elif isinstance(reference_image, BrainAtlas):
         reference_image = load_image(reference_image.get_atlas()['t1_data'])
@@ -498,219 +349,4 @@
         transformlist=transforms,
     )
 
-<<<<<<< HEAD
-=======
-    corrected_moving_image = moving_image
-    orientation_transform = None
-
-    # TODO VERIICAR SE CHECK_ORIENTATION ESTA CERTO... USAR sitk.FlipImageFilter usando a Origen da image (Slicer da certo assim)
-    if check_orientation:
-        (
-            corrected_moving_image,
-            orientation_transform,
-        ) = check_and_fix_orientation(
-            moving_image, template_array, verbose=verbose
-        )
-        if verbose and orientation_transform:
-            print(f'Applied orientation correction: {orientation_transform}')
-
-    # Convert to ANTs images
-
-    moving = ants.from_numpy(corrected_moving_image)
-    template = ants.from_numpy(template_array)
-
-    # Load masks if provided
-    if isinstance(moving_mask, np.ndarray):
-        moving_mask = ants.from_numpy(moving_mask)
-    if isinstance(template_mask, np.ndarray):
-        template_mask = ants.from_numpy(template_mask)
-
-    # TODO Vericicar se ants.registration consegue colocar o TransformInit como Centro de Massa!'
-    # Perform registration
-    registration = ants.registration(
-        fixed=template,
-        moving=moving,
-        type_of_transform=transform_type,
-        mask=moving_mask,
-        mask_fixed=template_mask,
-        **kwargs,  # Additional parameters for ants.registration
-    )
-
-    # Passing the warped image and forward transforms
-    return registration['warpedmovout'].numpy(), registration['fwdtransforms']
-
-
-def rigid_body_registration(
-    fixed_image: np.ndarray,
-    moving_image: np.ndarray,
-    moving_mask: np.ndarray = None,
-    template_mask: np.ndarray = None,
-):
-    """
-    Register two images using a rigid body transformation. This methods applies
-    a Euler 3D transformation in order to register the moving image to the
-    fixed image.
-
-    Note:
-        The registration assumes that the moving image can be adjusted using
-        only rotation and translation, without any scaling or shearing. This
-        is suitable for cases in algiment among temporal volumes, such as in
-        ASL data, where the images are acquired in the same space and only
-        small movements are expected.
-
-    Args:
-        fixed_image: np.ndarray
-            The fixed image as the reference space.
-        moving_image: np.ndarray
-            The moving image to be registered.
-        moving_mask: np.ndarray, optional
-            The mask of the moving image. If not provided, the moving image
-            will be used as the mask.
-        template_mask: np.ndarray, optional
-            The mask of the fixed image. If not provided, the fixed image
-            will be used as the mask.
-
-    Raises:
-        Exception: fixed_image and moving_image must be a numpy array.
-        Exception: moving_mask must be a numpy array.
-        Exception: template_mask must be a numpy array.
-
-    Returns
-    -------
-    normalized_image : np.ndarray
-        The moving image transformed into the template image space.
-    transforms : list
-        A list of transformation mapping from moving to template space.
-    """
-    if not isinstance(fixed_image, np.ndarray) or not isinstance(
-        moving_image, np.ndarray
-    ):
-        raise Exception('fixed_image and moving_image must be a numpy array.')
-
-    if moving_mask is not None and not isinstance(moving_mask, np.ndarray):
-        raise Exception('moving_mask must be a numpy array.')
-    if template_mask is not None and not isinstance(template_mask, np.ndarray):
-        raise Exception('template_mask must be a numpy array.')
-
-    normalized_image, trans_maps = space_normalization(
-        moving_image,
-        fixed_image,
-        transform_type='Rigid',
-        moving_mask=moving_mask,
-        template_mask=template_mask,
-    )
-
-    return normalized_image, trans_maps
-
-
-def affine_registration(
-    fixed_image: np.ndarray,
-    moving_image: np.ndarray,
-    moving_mask: np.ndarray = None,
-    template_mask: np.ndarray = None,
-    fast_method: bool = True,
-):
-    """
-    Register two images using an affine transformation. This method applies
-    a 3D affine transformation in order to register the moving image to the
-    fixed image.
-
-    Args:
-        fixed_image: np.ndarray
-            The fixed image as the reference space.
-        moving_image: np.ndarray
-            The moving image to be registered.
-        moving_mask: np.ndarray, optional
-            The mask of the moving image. If not provided, the moving image
-            will be used as the mask.
-        template_mask: np.ndarray, optional
-            The mask of the fixed image. If not provided, the fixed image
-            will be used as the mask.
-
-    Raises:
-        Exception: fixed_image and moving_image must be a numpy array.
-
-    Returns
-    -------
-    resampled_image : np.ndarray
-        The moving image transformed into the template image space.
-    transformation_matrix : np.ndarray
-        The transformation matrix mapping from moving to template space.
-    """
-    if not isinstance(fixed_image, np.ndarray) or not isinstance(
-        moving_image, np.ndarray
-    ):
-        raise Exception('fixed_image and moving_image must be a numpy array.')
-    if moving_mask is not None and not isinstance(moving_mask, np.ndarray):
-        raise Exception('moving_mask must be a numpy array.')
-    if template_mask is not None and not isinstance(template_mask, np.ndarray):
-        raise Exception('template_mask must be a numpy array.')
-
-    affine_type = 'AffineFast' if fast_method else 'Affine'
-    warped_image, transformation_matrix = space_normalization(
-        moving_image,
-        fixed_image,
-        transform_type=affine_type,
-        moving_mask=moving_mask,
-        template_mask=template_mask,
-    )
-
-    return warped_image, transformation_matrix
-
-
-def apply_transformation(
-    moving_image: np.ndarray,
-    reference_image: np.ndarray,
-    transforms: list,
-    **kwargs,
-):
-    """
-    Apply a transformation list set to an image.
-
-    This method applies a list of transformations to a moving image
-    to align it with a reference image. The transformations are typically
-    obtained from a registration process, such as rigid or affine
-    registration.
-
-    Note:
-        The `transforms` parameter should be a list of transformation matrices
-        obtained from a registration process. The transformations are applied
-        in the order they are provided in the list.
-
-    Args:
-        image: np.ndarray
-            The image to be transformed.
-        reference_image: np.ndarray
-            The reference image to which the transformed image will be aligned.
-            If not provided, the original image will be used as the reference.
-        transforms: list
-            The transformation matrix list.
-
-    Returns:
-        transformed_image: np.ndarray
-            The transformed image.
-    """
-    # TODO handle kwargs for additional parameters based on ants.apply_transforms
-    if not isinstance(moving_image, np.ndarray):
-        raise TypeError('moving image must be numpy array.')
-
-    if not isinstance(reference_image, (np.ndarray, BrainAtlas)):
-        raise TypeError(
-            'reference_image must be a numpy array or a BrainAtlas object.'
-        )
-    elif isinstance(reference_image, BrainAtlas):
-        reference_image = load_image(reference_image.get_atlas()['t1_data'])
-
-    if not isinstance(transforms, list):
-        raise TypeError(
-            'transforms must be a list of transformation matrices.'
-        )
-
-    corr_image = ants.apply_transforms(
-        fixed=ants.from_numpy(reference_image),
-        moving=ants.from_numpy(moving_image),
-        transformlist=transforms,
-    )
-
->>>>>>> bf075218
     return corr_image.numpy()