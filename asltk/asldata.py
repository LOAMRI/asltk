--- conflicted
+++ resolved
@@ -16,20 +16,6 @@
     ):
         """ASLData constructor
 
-<<<<<<< HEAD
-        The basic data needed to represent ASL data is the full path to load
-        the image file, the Labeling Duration (LD) array and the Post-labeling
-        Delay (PLD) array. If none of this information is passed, a null
-        ASLData object is created, which can be further fed using the
-        get/set methods.
-
-        The constructor is generic for classic ASL data and also for multi-TE
-        and Diffusion-Weighted (DW) ASL protocols. There is a specific get/set
-        method for TE/DW data. If TE/DW is not provided, then it is assumed as
-        type `None` for those data properties. In order to specify the TE or DW
-        values in the object instance, you can use the tags `te_values` or
-        `dw_values` in the construction call
-=======
         The basic data needed to represent ASL data are:
         - The full path to load the image file
         - The Labeling Duration (LD) array
@@ -40,7 +26,6 @@
         The constructor supports classic ASL data, multi-TE, and Diffusion-Weighted (DW) ASL protocols.
         There are specific get/set methods for TE/DW data. If TE/DW is not provided, those properties are set to `None`.
         To provide TE or DW values, use the `te_values` or `dw_values` keyword arguments.
->>>>>>> bf075218
 
         Examples:
             By default, the LD and PLD arrays are empty lists.
@@ -97,11 +82,6 @@
                 )
 
         if kwargs.get('m0') is not None:
-<<<<<<< HEAD
-            avg_m0 = kwargs.get('average_m0', False)
-            self._m0_image = load_image(kwargs.get('m0'), average_m0=avg_m0)
-            self._check_m0_dimension()
-=======
             if isinstance(kwargs.get('m0'), str):
                 m0_path = kwargs.get('m0')
                 logger.info(f'Loading M0 image from: {m0_path}')
@@ -120,7 +100,6 @@
                 self._m0_image = kwargs.get('m0')
                 logger.info('M0 image loaded as numpy array')
                 log_data_info('M0 image', self._m0_image.shape, 'numpy array')
->>>>>>> bf075218
 
         if kwargs.get('average_m0', False):
             self._m0_image = np.mean(self._m0_image, axis=0)
@@ -339,9 +318,12 @@
     def _check_ld_pld_sizes(self, ld, pld):
         logger = get_logger('asldata')
         if len(ld) != len(pld):
-<<<<<<< HEAD
-            raise ValueError(
-                f'LD and PLD must have the same array size. LD size is {len(ld)} and PLD size is {len(pld)}'
+            error_msg = f'LD and PLD must have the same array size. LD size is {len(ld)} and PLD size is {len(pld)}'
+            logger.error(error_msg)
+            raise ValueError(error_msg)
+        else:
+            logger.debug(
+                f'LD and PLD size validation passed: {len(ld)} elements each'
             )
 
     def _check_m0_dimension(self):
@@ -350,14 +332,14 @@
                 'M0 image has more than 3 dimensions. '
                 'This may cause issues in processing. '
                 'Consider averaging the M0 image across the first dimension.'
-=======
-            error_msg = f'LD and PLD must have the same array size. LD size is {len(ld)} and PLD size is {len(pld)}'
-            logger.error(error_msg)
-            raise ValueError(error_msg)
-        else:
-            logger.debug(
-                f'LD and PLD size validation passed: {len(ld)} elements each'
->>>>>>> bf075218
+            )
+
+    def _check_m0_dimension(self):
+        if len(self._m0_image.shape) > 3:
+            warnings.warn(
+                'M0 image has more than 3 dimensions. '
+                'This may cause issues in processing. '
+                'Consider averaging the M0 image across the first dimension.'
             )
 
     def _check_m0_dimension(self):
